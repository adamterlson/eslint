{
<<<<<<< HEAD
  "name": "eslint",
  "version": "0.0.7-dev",
  "author": "Nicholas C. Zakas <nicholas+npm@nczconsulting.com>",
  "description": "An Esprima-based pattern checker for JavaScript.",
  "bin": {
    "eslint": "./bin/eslint.js"
  },
  "scripts": {
    "changelog": "bash ./scripts/changelog-update.sh",
    "test": "npm run-script lint && node ./node_modules/istanbul/lib/cli.js cover --print both ./node_modules/vows/bin/vows -- --spec ./tests/*/*.js ./tests/*/*/*.js",
    "lint": "node node_modules/jshint/bin/jshint ./conf/eslint.json ./lib"
  },
  "repository": {
    "type": "git",
    "url": "https://github.com/nzakas/eslint"
  },
  "dependencies": {
    "optimist": "*",
    "estraverse": "~1.2.0",
    "esprima": "*",
    "jshint": "*"
  },
  "devDependencies": {
    "vows": "~0.7.0",
    "istanbul": "~0.1.10",
    "sinon": "*",
    "jshint": "~2.1.4"
  },
  "keywords": [
    "ast",
    "lint",
    "javascript",
    "ecmascript"
  ],
  "preferGlobal": true,
  "license": {
    "type": "MIT",
    "url": "https://github.com/nzakas/eslint/blob/master/LICENSE"
  }
=======
    "name": "eslint",
    "version": "0.0.7-dev",
    "author": "Nicholas C. Zakas <nicholas+npm@nczconsulting.com>",
    "description": "An Esprima-based pattern checker for JavaScript.",
    "bin": {
        "eslint": "./bin/eslint.js"
    },
    "scripts": {
        "changelog": "bash ./scripts/changelog-update.sh",
        "test": "npm run-script lint && node ./node_modules/istanbul/lib/cli.js cover --print both ./node_modules/vows/bin/vows -- --spec ./tests/*/*.js ./tests/*/*/*.js",
        "lint": "node node_modules/jshint/bin/jshint ./conf/eslint.json ./lib"
    },
    "repository": {
        "type": "git",
        "url": "https://github.com/nzakas/eslint"
    },
    "dependencies": {
        "optimist": "*",
        "estraverse": "*",
        "esprima": "*",
        "jshint": "*"
    },
    "devDependencies": {
        "vows": "~0.7.0",
        "istanbul": "~0.1.10",
        "sinon": "*",
        "jshint": "~2.1.4"
    },
    "keywords": [
        "ast",
        "lint",
        "javascript",
        "ecmascript"
    ],
    "preferGlobal": true,
    "license": {
        "type": "MIT",
        "url": "https://github.com/nzakas/eslint/blob/master/LICENSE"
    }
>>>>>>> 9637601c
}<|MERGE_RESOLUTION|>--- conflicted
+++ resolved
@@ -1,45 +1,4 @@
 {
-<<<<<<< HEAD
-  "name": "eslint",
-  "version": "0.0.7-dev",
-  "author": "Nicholas C. Zakas <nicholas+npm@nczconsulting.com>",
-  "description": "An Esprima-based pattern checker for JavaScript.",
-  "bin": {
-    "eslint": "./bin/eslint.js"
-  },
-  "scripts": {
-    "changelog": "bash ./scripts/changelog-update.sh",
-    "test": "npm run-script lint && node ./node_modules/istanbul/lib/cli.js cover --print both ./node_modules/vows/bin/vows -- --spec ./tests/*/*.js ./tests/*/*/*.js",
-    "lint": "node node_modules/jshint/bin/jshint ./conf/eslint.json ./lib"
-  },
-  "repository": {
-    "type": "git",
-    "url": "https://github.com/nzakas/eslint"
-  },
-  "dependencies": {
-    "optimist": "*",
-    "estraverse": "~1.2.0",
-    "esprima": "*",
-    "jshint": "*"
-  },
-  "devDependencies": {
-    "vows": "~0.7.0",
-    "istanbul": "~0.1.10",
-    "sinon": "*",
-    "jshint": "~2.1.4"
-  },
-  "keywords": [
-    "ast",
-    "lint",
-    "javascript",
-    "ecmascript"
-  ],
-  "preferGlobal": true,
-  "license": {
-    "type": "MIT",
-    "url": "https://github.com/nzakas/eslint/blob/master/LICENSE"
-  }
-=======
     "name": "eslint",
     "version": "0.0.7-dev",
     "author": "Nicholas C. Zakas <nicholas+npm@nczconsulting.com>",
@@ -58,7 +17,7 @@
     },
     "dependencies": {
         "optimist": "*",
-        "estraverse": "*",
+        "estraverse": "~1.2.0",
         "esprima": "*",
         "jshint": "*"
     },
@@ -79,5 +38,4 @@
         "type": "MIT",
         "url": "https://github.com/nzakas/eslint/blob/master/LICENSE"
     }
->>>>>>> 9637601c
 }